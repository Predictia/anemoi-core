# (C) Copyright 2024 Anemoi contributors.
#
# This software is licensed under the terms of the Apache Licence Version 2.0
# which can be obtained at http://www.apache.org/licenses/LICENSE-2.0.
#
# In applying this licence, ECMWF does not waive the privileges and immunities
# granted to it by virtue of its status as an intergovernmental organisation
# nor does it submit to any jurisdiction.
from __future__ import annotations

import functools
import base64
import os
from typing import Any

import requests

from anemoi.utils.remote import robust


def health_check(tracking_uri: str) -> None:
    """Query the health endpoint of an MLflow server.

    If the server is not reachable, raise an error and remind the user that authentication may be required.

    Raises
    ------
    ConnectionError
        If the server is not reachable.

    """
    token = os.getenv("MLFLOW_TRACKING_TOKEN")

<<<<<<< HEAD
    username = os.getenv("MLFLOW_TRACKING_USERNAME")
    password = os.getenv("MLFLOW_TRACKING_PASSWORD")
    userpass = base64.b64encode(f"{username}:{password}".encode())
    userpass = userpass.decode()

    headers = {"Authorization": f"Basic {userpass}"}
    response = requests.get(f"{tracking_uri}/health", headers=headers, timeout=60)
=======
    headers = {"Authorization": f"Bearer {token}"}
    response = robust(requests.get, retry_after=30, maximum_tries=10)(
        f"{tracking_uri}/health",
        headers=headers,
        timeout=60,
    )
>>>>>>> 1592d09f

    if response.text == "OK":
        return

    error_msg = f"Could not connect to MLflow server at {tracking_uri}. "
    if not token:
        error_msg += "The server may require authentication, did you forget to turn it on?"
    raise ConnectionError(error_msg)


def expand_iterables(
    params: dict[str, Any],
    *,
    size_threshold: int | None = None,
    recursive: bool = True,
    delimiter: str = ".",
) -> dict[str, Any]:
    """Expand any iterable values to the form {key.i: value_i}.

    If expanded will also add {key.all: [value_0, value_1, ...], key.length: len([value_0, value_1, ...])}.

    If `size_threshold` is not None, expand the iterable only if the length of str(value) is
    greater than `size_threshold`.

    Parameters
    ----------
    params : dict[str, Any]
        Parameters to be expanded.
    size_threshold : int | None, optional
        Threshold of str(value) to expand iterable at.
        Default is None.
    recursive : bool, optional
        Expand nested dictionaries.
        Default is True.
    delimiter: str, optional
        Delimiter to use for keys.
        Default is ".".

    Returns
    -------
    dict[str, Any]
        Dictionary with all iterable values expanded.

    Examples
    --------
        >>> expand_iterables({'a': ['a', 'b', 'c']})
        {'a.0': 'a', 'a.1': 'b', 'a.2': 'c', 'a.all': ['a', 'b', 'c'], 'a.length': 3}
        >>> expand_iterables({'a': {'b': ['a', 'b', 'c']}})
        {'a': {'b.0': 'a', 'b.1': 'b', 'b.2': 'c', 'b.all': ['a', 'b', 'c'], 'b.length': 3}}
        >>> expand_iterables({'a': ['a', 'b', 'c']}, size_threshold=100)
        {'a': ['a', 'b', 'c']}
        >>> expand_iterables({'a': [[0,1,2], 'b', 'c']})
        {'a.0': {0: 0, 1: 1, 2: 2}, 'a.1': 'b', 'a.2': 'c', 'a.all': [[0, 1, 2], 'b', 'c'], 'a.length': 3}
    """

    def should_be_expanded(x: Any) -> bool:
        return size_threshold is None or len(str(x)) > size_threshold

    nested_func = functools.partial(expand_iterables, size_threshold=size_threshold, recursive=recursive)

    def expand(val: dict | list) -> dict[str, Any]:
        if not recursive:
            return val
        if isinstance(val, dict):
            return nested_func(val)
        if isinstance(val, list):
            return nested_func(dict(enumerate(val)))
        return val

    expanded_params = {}

    for key, value in params.items():
        if isinstance(value, (list, tuple)):
            if should_be_expanded(value):
                for i, v in enumerate(value):
                    expanded_params[f"{key}{delimiter}{i}"] = expand(v)

                expanded_params[f"{key}{delimiter}all"] = value
                expanded_params[f"{key}{delimiter}length"] = len(value)
            else:
                expanded_params[key] = value
        else:
            expanded_params[key] = expand(value)
    return expanded_params


def clean_config_params(params: dict[str, Any]) -> dict[str, Any]:
    """Clean up params to avoid issues with mlflow.

    Too many logged params will make the server take longer to render the
    experiment.

    Parameters
    ----------
    params : dict[str, Any]
        Parameters to clean up.

    Returns
    -------
    dict[str, Any]
        Cleaned up params ready for MlFlow.
    """
    prefixes_to_remove = [
        "hardware",
        "data",
        "dataloader",
        "model",
        "training",
        "diagnostics",
        "graph",
        "metadata.config",
        "config.dataset.sourcesmetadata.dataset.variables_metadata",
        "metadata.dataset.sources",
        "metadata.dataset.specific",
        "metadata.dataset.variables_metadata",
    ]

    keys_to_remove = [key for key in params if any(key.startswith(prefix) for prefix in prefixes_to_remove)]
    for key in keys_to_remove:
        del params[key]
    return params<|MERGE_RESOLUTION|>--- conflicted
+++ resolved
@@ -31,22 +31,17 @@
     """
     token = os.getenv("MLFLOW_TRACKING_TOKEN")
 
-<<<<<<< HEAD
     username = os.getenv("MLFLOW_TRACKING_USERNAME")
     password = os.getenv("MLFLOW_TRACKING_PASSWORD")
     userpass = base64.b64encode(f"{username}:{password}".encode())
     userpass = userpass.decode()
 
     headers = {"Authorization": f"Basic {userpass}"}
-    response = requests.get(f"{tracking_uri}/health", headers=headers, timeout=60)
-=======
-    headers = {"Authorization": f"Bearer {token}"}
     response = robust(requests.get, retry_after=30, maximum_tries=10)(
         f"{tracking_uri}/health",
         headers=headers,
         timeout=60,
     )
->>>>>>> 1592d09f
 
     if response.text == "OK":
         return
