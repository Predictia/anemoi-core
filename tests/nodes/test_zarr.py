# (C) Copyright 2024 Anemoi contributors.
#
# This software is licensed under the terms of the Apache Licence Version 2.0
# which can be obtained at http://www.apache.org/licenses/LICENSE-2.0.
#
# In applying this licence, ECMWF does not waive the privileges and immunities
# granted to it by virtue of its status as an intergovernmental organisation
# nor does it submit to any jurisdiction.

import pytest
import torch
import zarr
from torch_geometric.data import HeteroData

from anemoi.graphs.nodes.attributes import AreaWeights
from anemoi.graphs.nodes.attributes import UniformWeights
from anemoi.graphs.nodes.builders import from_file


def test_init(mocker, mock_zarr_dataset):
    """Test ZarrDatasetNodes initialization."""
    mocker.patch.object(from_file, "open_dataset", return_value=mock_zarr_dataset)
    node_builder = from_file.ZarrDatasetNodes("dataset.zarr", name="test_nodes")

    assert isinstance(node_builder, from_file.BaseNodeBuilder)
    assert isinstance(node_builder, from_file.ZarrDatasetNodes)


def test_fail():
    """Test ZarrDatasetNodes with invalid dataset."""
    node_builder = from_file.ZarrDatasetNodes("invalid_path.zarr", name="test_nodes")
    with pytest.raises(zarr.errors.PathNotFoundError):
        node_builder.update_graph(HeteroData())


def test_register_nodes(mocker, mock_zarr_dataset):
    """Test ZarrDatasetNodes register correctly the nodes."""
    mocker.patch.object(from_file, "open_dataset", return_value=mock_zarr_dataset)
    node_builder = from_file.ZarrDatasetNodes("dataset.zarr", name="test_nodes")
    graph = HeteroData()

    graph = node_builder.register_nodes(graph)

    assert graph["test_nodes"].x is not None
    assert isinstance(graph["test_nodes"].x, torch.Tensor)
<<<<<<< HEAD
    assert graph["test_nodes"].x.shape == (node_builder.dataset.num_nodes, 2)
=======
    assert graph["test_nodes"].x.shape == (mock_zarr_dataset.num_nodes, 2)
>>>>>>> 009744eb
    assert graph["test_nodes"].node_type == "ZarrDatasetNodes"


@pytest.mark.parametrize("attr_class", [UniformWeights, AreaWeights])
def test_register_attributes(mocker, graph_with_nodes: HeteroData, attr_class):
    """Test ZarrDatasetNodes register correctly the weights."""
    mocker.patch.object(from_file, "open_dataset", return_value=None)
    node_builder = from_file.ZarrDatasetNodes("dataset.zarr", name="test_nodes")
    config = {"test_attr": {"_target_": f"anemoi.graphs.nodes.attributes.{attr_class.__name__}"}}

    graph = node_builder.register_attributes(graph_with_nodes, config)

    assert graph["test_nodes"]["test_attr"] is not None
    assert isinstance(graph["test_nodes"]["test_attr"], torch.Tensor)
    assert graph["test_nodes"]["test_attr"].shape[0] == graph["test_nodes"].x.shape[0]<|MERGE_RESOLUTION|>--- conflicted
+++ resolved
@@ -43,11 +43,7 @@
 
     assert graph["test_nodes"].x is not None
     assert isinstance(graph["test_nodes"].x, torch.Tensor)
-<<<<<<< HEAD
-    assert graph["test_nodes"].x.shape == (node_builder.dataset.num_nodes, 2)
-=======
     assert graph["test_nodes"].x.shape == (mock_zarr_dataset.num_nodes, 2)
->>>>>>> 009744eb
     assert graph["test_nodes"].node_type == "ZarrDatasetNodes"
 
 
